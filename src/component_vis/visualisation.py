from warnings import warn

import matplotlib.pyplot as plt
import numpy as np
import statsmodels.api as sm
from matplotlib.lines import Line2D

from . import model_evaluation, postprocessing
from ._utils import is_iterable
from .factor_tools import construct_cp_tensor, factor_match_score
from .model_evaluation import estimate_core_tensor, percentage_variation
from .outliers import (
    _LEVERAGE_NAME,
    _SLABWISE_SSE_NAME,
    compute_outlier_info,
    get_leverage_outlier_threshold,
    get_slab_sse_outlier_threshold,
)
from .xarray_wrapper import _handle_labelled_cp, _handle_labelled_dataset, is_dataframe

__all__ = [
    "scree_plot",
    "histogram_of_residuals",
    "residual_qq",
    "outlier_plot",
    "component_scatterplot",
    "core_element_plot",
    "components_plot",
    "component_comparison_plot",
    "optimisation_diagnostic_plots",
]


# TODO: Examples in docstrings
# TODO NEXT: Use all of these functions in an example notebook


# TODO: Test this function
def scree_plot(cp_tensors, dataset, errors=None, metric="Fit", ax=None):
    """Create scree plot for the given cp tensors.

    A scree plot is a plot with the model on the x-axis and a metric (often fit)
    on the y-axis. It is commonly plotted as a line plot with a scatter point located at each
    model.

    Parameters
    ----------
    cp_tensor: dict[Any, CPTensor]
        Dictionary mapping model names (often just the number of components as an int) to a
        model.
    dataset: numpy.ndarray or xarray.DataArray
        Dataset to compare the model against.
    errors: dict[Any, float] (optional)
        The metric to plot. If given, then the cp_tensor and dataset-arguments are ignored.
        This is useful to save computation time if, for example, the fit is computed beforehand.
    metric: str or Callable
        Which metric to plot, should have the signature ``metric(cp_tensor, dataset)`` and return
        a float. If it is a string, then this will be used as the y-label and metric will be set to 
        ``metric = getattr(component_vis.model_evaluation, metric)``.
        Also, if ``metric`` is a string, then it is converted to lower-case letters and spaces
        are converted to underlines before getting the metric from the ``model_evaluation`` module.
    ax: matplotlib axes
        Matplotlib axes that the plot will be placed in. If ``None``, then ``plt.gca()`` will be used.
    
    Returns
    -------
    ax
        Matplotlib axes object with the scree plot


    Examples
    --------
    Simple scree plot of fit

    .. plot ::
        :context: close-figs
        :include-source:

        >>> from component_vis.data import simulated_random_cp_tensor
        >>> from component_vis.visualisation import scree_plot
        >>> import matplotlib.pyplot as plt
        >>> from tensorly.decomposition import parafac
        >>> 
        >>> dataset = simulated_random_cp_tensor((10, 20, 30), rank=3, noise_level=0.2, seed=42)[1]
        >>> cp_tensors = {}
        >>> for rank in range(1, 5):
        ...     cp_tensors[f"{rank} components"] = parafac(dataset, rank, random_state=1)
        >>>     
        >>> scree_plot(cp_tensors, dataset)
        >>> plt.show()

    Scree plots for fit and core consistency in the same figure

    .. plot ::
        :context: close-figs
        :include-source:

        >>> from component_vis.data import simulated_random_cp_tensor
        >>> from component_vis.visualisation import scree_plot
        >>> import matplotlib.pyplot as plt
        >>> from tensorly.decomposition import parafac
        >>> 
        >>> dataset = simulated_random_cp_tensor((10, 20, 30), rank=3, noise_level=0.2, seed=42)[1]
        >>> cp_tensors = {}
        >>> for rank in range(1, 5):
        ...     cp_tensors[rank] = parafac(dataset, rank, random_state=1)
        >>> 
        >>> fig, axes = plt.subplots(1, 2, figsize=(8, 2), tight_layout=True)
        >>> scree_plot(cp_tensors, dataset, ax=axes[0])
        >>> scree_plot(cp_tensors, dataset, metric="Core consistency", ax=axes[1])
        >>> # Names are converted to lowercase and spaces are converted to underlines when fetching metric-function,
        >>> # so "Core consistency" becomes getattr(component_vis.model_evaluation, "core_consistency")
        >>>
        >>> for ax in axes:
        ...     ax.set_xlabel("Number of components")
        ...     ax.set_xticks(list(cp_tensors.keys()))
        >>> axes[1].set_ylim((0, 105))
        >>> plt.show()
    """
    if ax is None:
        ax = plt.gca()

    if isinstance(metric, str):
        ax.set_ylabel(metric.replace("_", " "))
        metric = getattr(model_evaluation, metric.lower().replace(" ", "_"))
    cp_tensors = dict(cp_tensors)

    if errors is None:
        # compute error using the metric function
        errors = {model: metric(cp_tensor, dataset) for model, cp_tensor in cp_tensors.items()}
    else:
        errors = dict(errors)

    ax.plot(errors.keys(), errors.values(), "-o")
    return ax


# TODO: Plotly version of these plots?
@_handle_labelled_dataset("dataset", None)
@_handle_labelled_cp("cp_tensor", None)
def histogram_of_residuals(cp_tensor, dataset, ax=None, standardised=True, **kwargs):
    """Create a histogram of model residuals (:math:`\hat{\mathbf{\mathcal{X}}} - \mathbf{\mathcal{X}}`).

    Parameters
    ----------
    cp_tensor : CPTensor or tuple
        TensorLy-style CPTensor object or tuple with weights as first
        argument and a tuple of components as second argument
    dataset : np.ndarray or xarray.DataArray
        Dataset to compare with
    ax : Matplotlib axes (Optional)
        Axes to plot the histogram in
    standardised : bool
        If true, then the residuals are divided by their standard deviation
    **kwargs
        Additional keyword arguments passed to the histogram function
    
    Returns
    -------
    ax : Matplotlib axes

    Examples
    --------

    .. plot::
        :context: close-figs
        :include-source:

        >>> import matplotlib.pyplot as plt
        >>> from tensorly.decomposition import parafac
        >>> from component_vis.data import simulated_random_cp_tensor
        >>> from component_vis.visualisation import histogram_of_residuals
        >>> true_cp, X = simulated_random_cp_tensor((10, 20, 30), 3, seed=0)
        >>> est_cp = parafac(X, 3)
        >>> histogram_of_residuals(est_cp, X)
        >>> plt.show()
    """
    estimated_dataset = construct_cp_tensor(cp_tensor)
    residuals = (estimated_dataset - dataset).ravel()

    if ax is None:
        ax = plt.gca()
    if standardised:
        residuals = residuals / np.std(residuals)
        ax.set_xlabel("Standardised residuals")
    else:
        ax.set_xlabel("Residuals")

    ax.hist(residuals, **kwargs)
    ax.set_ylabel("Frequency")
    ax.set_title("Histogram of residuals")

    return ax


@_handle_labelled_dataset("dataset", None)
@_handle_labelled_cp("cp_tensor", None)
def residual_qq(cp_tensor, dataset, ax=None, use_pingouin=False, **kwargs):
    """QQ-plot of the model residuals.

    By default, ``statsmodels`` is used to create the QQ-plot. However,
    if ``use_pingouin=True``, then we import the GPL-3 lisenced Pingouin
    library to create a more informative QQ-plot.

    Parameters
    ----------
    cp_tensor : CPTensor or tuple
        TensorLy-style CPTensor object or tuple with weights as first
        argument and a tuple of components as second argument
    dataset : np.ndarray or xarray.DataArray
        Dataset to compare with
    ax : Matplotlib axes (Optional)
        Axes to plot the qq-plot in
    use_pingouin : bool
        If true, then the GPL-3 licensed ``pingouin``-library will be used
        for generating an enhanced QQ-plot (with error bars), at the cost
        of changing the license of component-vis into a GPL-license too.
    **kwargs
        Additional keyword arguments passed to the qq-plot function 
        (``statsmodels.api.qqplot`` or ``pingouin.qqplot``)
    
    Returns
    -------
    ax : Matplotlib axes

    Examples
    --------

    .. plot::
        :context: close-figs
        :include-source:

        >>> import matplotlib.pyplot as plt
        >>> from tensorly.decomposition import parafac
        >>> from component_vis.data import simulated_random_cp_tensor
        >>> from component_vis.visualisation import residual_qq
        >>> true_cp, X = simulated_random_cp_tensor((10, 20, 30), 3, seed=0)
        >>> est_cp = parafac(X, 3)
        >>> residual_qq(est_cp, X)
        >>> plt.show()
    """
    estimated_dataset = construct_cp_tensor(cp_tensor)
    residuals = (estimated_dataset - dataset).ravel()

    if ax is None:
        ax = plt.gca()

    if use_pingouin:
        from pingouin import qqplot

        warn("GPL-3 Lisenced code is loaded, so this code also follows the GPL-3 license.")
        qqplot(residuals, ax=ax, **kwargs)
    else:
        sm.qqplot(residuals, ax=ax, **kwargs)

    ax.set_title("QQ-plot of residuals")
    return ax


# TODO: mode or axis?
def outlier_plot(
    cp_tensor, dataset, mode=0, leverage_rule_of_thumbs=None, residual_rule_of_thumbs=None, p_value=0.05, ax=None,
):
    """Create the leverage-residual scatterplot to detect outliers.

    Detecting outliers can be a difficult task, and a common way to do this is by making a scatter-plot where the
    leverage score is plotted against the slabwise SSE (or residual).

    Arguments
    ---------
    cp_tensor : CPTensor or tuple
        TensorLy-style CPTensor object or tuple with weights as first
        argument and a tuple of components as second argument
    dataset : np.ndarray or xarray.DataArray
        Dataset to compare with
    mode : int
        Which mode to create the outlier plot for
    leverage_rule_of_thumbs : str or iterable of str
        Rule of thumb(s) used to create lines for detecting outliers based on leverage score. Must be a supported
        argument for ``method`` with :meth:`component_vis.outliers.get_leverage_outlier_threshold`. If
        ``leverage_rule_of_thumbs`` is an iterable of strings, then multiple lines will be drawn, one for each
        method.
    residual_rule_of_thumbs : str or iterable of str
        Rule of thumb(s) used to create lines for detecting outliers based on residuals. Must be a supported
        argument for ``method`` with :meth:`component_vis.outliers.get_slab_sse_outlier_threshold`. If
        ``residual_rule_of_thumbs`` is an iterable of strings, then multiple lines will be drawn, one for each
        method.
    p_value : float or iterable of float
        p-value(s) to use for both the leverage and residual rule of thumbs. If an iterable of floats is used,
        then there will be drawn lines for each p-value.
    ax : Matplotlib axes
        Axes to plot outlier plot in. If ``None``, then ``plt.gca()`` is used.
    
    Returns
    -------
    ax : Matplotlib axes
        Axes with outlier plot in
    
    Examples
    --------
    Here is a simple example demonstrating how to use the outlier plot to detect outliers based on the
    Oslo bike sharing data.

    .. plot::
        :context: close-figs
        :include-source:

        >>> import matplotlib.pyplot as plt
        >>> from tensorly.decomposition import non_negative_parafac_hals
        >>> from component_vis.data import load_oslo_city_bike
        >>> from component_vis.postprocessing import postprocess
        >>> from component_vis.visualisation import outlier_plot
        >>> 
        >>> data = load_oslo_city_bike()
        >>> X = data.data
        >>> cp = non_negative_parafac_hals(X, 3, init="random")
        >>> cp = postprocess(cp, dataset=data, )
        >>> 
        >>> outlier_plot(cp, data, leverage_rule_of_thumbs='p-value', residual_rule_of_thumbs='p-value', p_value=[0.05, 0.01])
        >>> plt.show()
    
    We can also provide multiple types of rule-of-thumbs

    .. plot::
        :context: close-figs
        :include-source:

        >>> import matplotlib.pyplot as plt
        >>> from tensorly.decomposition import non_negative_parafac_hals
        >>> from component_vis.data import load_oslo_city_bike
        >>> from component_vis.postprocessing import postprocess
        >>> from component_vis.visualisation import outlier_plot
        >>> 
        >>> data = load_oslo_city_bike()
        >>> X = data.data
        >>> cp = non_negative_parafac_hals(X, 3, init="random")
        >>> cp = postprocess(cp, dataset=data, )
        >>> 
        >>> outlier_plot(cp, data, leverage_rule_of_thumbs=['huber lower', 'hw higher'], residual_rule_of_thumbs='two sigma')
        >>> plt.show()
    """
    weights, factor_matrices = cp_tensor

    outlier_info = compute_outlier_info(cp_tensor, dataset, axis=mode)

    if ax is None:
        ax = plt.gca()

<<<<<<< HEAD
    ax.plot(outlier_info[f"{_LEVERAGE_NAME}"], outlier_info[f"{_SLABWISE_SSE_NAME}"], "o", zorder=1, alpha=0.8)
=======
    ax.plot(outlier_info[f"{_LEVERAGE_NAME}"], outlier_info[f"{_SLABWISE_SSE_NAME}"], "o")
>>>>>>> 55bc39f7
    ax.set_xlabel("Leverage score")
    ax.set_ylabel("Slabwise SSE")
    if hasattr(factor_matrices[mode], "index") and factor_matrices[mode].index.name not in {None, ""}:
        title = f"Outlier plot for {factor_matrices[mode].index.name}"
    else:
        title = f"Outlier plot for mode {mode}"
    ax.set_title(title)

    for x, y, s in zip(outlier_info[f"{_LEVERAGE_NAME}"], outlier_info[f"{_SLABWISE_SSE_NAME}"], outlier_info.index,):
<<<<<<< HEAD
        ax.text(x, y, s, zorder=0)
=======
        ax.text(x, y, s)
>>>>>>> 55bc39f7

    # Vertical lines for leverage based rule-of-thumb thresholds
    leverage_thresholds = {}
    if leverage_rule_of_thumbs is not None:
        if isinstance(leverage_rule_of_thumbs, str):
            leverage_rule_of_thumbs = [leverage_rule_of_thumbs]

        for leverage_rule_of_thumb in leverage_rule_of_thumbs:
<<<<<<< HEAD
            if leverage_rule_of_thumb in {"p-value", "hotelling"} and not is_iterable(p_value):
                p_values = [p_value]
            elif leverage_rule_of_thumb in {"p-value", "hotelling"}:
                p_values = p_value
            else:
                p_values = [None]  # We still need something to iterate over even if it doesn't use the p-value

            for p in p_values:
                threshold = get_leverage_outlier_threshold(
                    outlier_info[f"{_LEVERAGE_NAME}"], method=leverage_rule_of_thumb, p_value=p,
                )

                if leverage_rule_of_thumb == "p-value":
                    name = f"p-value: {p}"
                elif leverage_rule_of_thumb == "hotelling":
                    name = f"Hotelling T2 p-value: {p}"
                else:
                    name = leverage_rule_of_thumb
                leverage_thresholds[name] = threshold

    # Draw the lines
=======
            threshold = get_leverage_outlier_threshold(
                outlier_info[f"{_LEVERAGE_NAME}"], method=leverage_rule_of_thumb, p_value=leverage_p_value,
            )
            if leverage_rule_of_thumb == "p-value":
                leverage_rule_of_thumb = f"p-value: {leverage_p_value}"
            leverage_thresholds[leverage_rule_of_thumb] = threshold
>>>>>>> 55bc39f7
    for key, value in leverage_thresholds.items():
        ax.axvline(value, label=key, **next(ax._get_lines.prop_cycler))

    residual_thresholds = {}
    if residual_rule_of_thumbs is not None:
        if isinstance(residual_rule_of_thumbs, str):
            residual_rule_of_thumbs = [residual_rule_of_thumbs]

        for residual_rule_of_thumb in residual_rule_of_thumbs:
            if residual_rule_of_thumb == "p-value" and not is_iterable(p_value):
                p_values = [p_value]
            elif residual_rule_of_thumb == "p-value":
                p_values = p_value
            else:
                p_values = [None]  # We still need something to iterate over even if it doesn't use the p-value

            for p in p_values:
                threshold = get_slab_sse_outlier_threshold(
                    outlier_info[f"{_SLABWISE_SSE_NAME}"], method=residual_rule_of_thumb, p_value=p
                )
                if residual_rule_of_thumb == "p-value":
                    name = f"p-value: {p}"
                else:
                    name = residual_rule_of_thumb
                residual_thresholds[name] = threshold
    for key, value in residual_thresholds.items():
        ax.axhline(value, label=key, **next(ax._get_lines.prop_cycler))

    if len(leverage_thresholds) > 0 or len(residual_thresholds) > 0:
        ax.legend()
    return ax


def component_scatterplot(cp_tensor, mode, x_component=0, y_component=1, ax=None, **kwargs):
    """Scatterplot of two columns in a factor matrix.

    Create a scatterplot with the columns of a factor matrix as feature-vectors.
    Note that since factor matrices are not orthogonal, the distances between points
    can be misleading. The lack of orthogonality means that distances and angles
    are "skewed", and two slabs with vastly different locations in the scatter plot
    can be very similar (in the case of collinear components). For more information
    about this phenomenon, see :cite:p:`kiers2000some` and example 8.3 in
    :cite:p:`smilde2005multi`.

    Parameters
    ----------
    cp_tensor : CPTensor or tuple
        TensorLy-style CPTensor object or tuple with weights as first
        argument and a tuple of components as second argument
    mode : int
        Mode for the factor matrix whose columns are plotted
    x_component : int
        Component plotted on the x-axis
    y_component : int
        Component plotted on the y-axis
    ax : Matplotlib axes (Optional)
        Axes to plot the scatterplot in
    **kwargs
        Additional keyword arguments passed to ``ax.scatter``.
    
    Returns
    -------
    ax : Matplotlib axes    
    
    Examples
    --------
    Small example with a simulated third order CP tensor

    .. plot::
        :context: close-figs
        :include-source:

        >>> from tensorly.random import random_cp
        >>> from component_vis.visualisation import component_scatterplot
        >>> import matplotlib.pyplot as plt
        >>> cp_tensor = random_cp(shape=(5,10,15), rank=2)
        >>> component_scatterplot(cp_tensor, mode=0)
        >>> plt.show()

    Eexample with PCA of a real stock dataset

    .. plot::
        :context: close-figs
        :include-source:

        >>> import pandas as pd
        >>> import numpy as np
        >>> import matplotlib.pyplot as plt
        >>> import plotly.express as px
        >>> from component_vis.xarray_wrapper import label_cp_tensor
        >>> from component_vis.visualisation import component_scatterplot
        >>>
        >>> # Load data and convert to xarray
        >>> stocks = px.data.stocks().set_index("date").stack()
        >>> stocks.index.names = ["Date", "Stock"]
        >>> stocks = stocks.to_xarray()
        >>>
        >>> # Compute PCA via SVD of centered data
        >>> stocks -= stocks.mean(axis=0)
        >>> U, s, Vh = np.linalg.svd(stocks, full_matrices=False)
        >>>
        >>> # Extract two components and convert to cp_tensor
        >>> num_components = 2
        >>> cp_tensor = s[:num_components], (U[:, :num_components], Vh.T[:, :num_components])
        >>> cp_tensor = label_cp_tensor(cp_tensor, stocks)
        >>>
        >>> # Visualise the components with components_plot
        >>> component_scatterplot(cp_tensor, mode=1)
        >>> plt.show()
    """
    # TODO: example with svd also maybe?
    # TODO: handle weight
    # TODO: component scatterplot?
    # TODO: Handle dataframes
    if ax is None:
        ax = plt.gca()

    factor_matrix = cp_tensor[1][mode]
    if is_dataframe(factor_matrix):
        index = factor_matrix.index
        factor_matrix = factor_matrix.values
    else:
        index = np.arange(factor_matrix.shape[0])

    relevant_factors = factor_matrix[:, [x_component, y_component]]

    ax.set_xlabel(f"Component {x_component}")
    ax.set_ylabel(f"Component {y_component}")
    ax.set_title("Component plot")
    ax.scatter(relevant_factors[:, 0], relevant_factors[:, 1], **kwargs)

    for x, y, s in zip(relevant_factors[:, 0], relevant_factors[:, 1], index):
        ax.text(x, y, s)

    xmin, xmax = ax.get_xlim()
    ymin, ymax = ax.get_ylim()

<<<<<<< HEAD
=======
    ax.text(
        xmax - 0.05 * (xmax - xmin), 0, f"Component {x_component}", horizontalalignment="left",
    )

>>>>>>> 55bc39f7
    return ax


# TODO: Core element heatmaps
def core_element_plot(cp_tensor, dataset, normalised=False, ax=None):
    """Scatter plot with the elements of the optimal core tensor for a given CP tensor.

    If the CP-model is appropriate for the data, then the core tensor should
    be superdiagonal, and all off-superdiagonal entries should be zero. This plot
    shows the core elements, sorted so the first R scatter-points correspond to the
    superdiagonal and the subsequent scatter-points correspond to off-diagonal entries
    in the optimal core tensor.

    Together with the scatter plot, there is a line-plot that indicate where the scatter-points
    should be if the CP-model perfectly describes the data.

    Parameters
    ----------
    cp_tensor : CPTensor or tuple
        TensorLy-style CPTensor object or tuple with weights as first
        argument and a tuple of components as second argument
    dataset : np.ndarray or xarray.DataArray
        The dataset the CP tensor models.
    normalised : bool
        If true then the normalised core consistency will be estimated
        (see ``component_vis.model_evaluation.core_consistency``)
    ax : Matplotlib axes
        Axes to plot the core element plot within
    
    Returns
    -------
    ax : Matplotlib axes

    
    Examples
    --------

    .. plot::
        :context: close-figs
        :include-source:

        >>> import matplotlib.pyplot as plt
        >>> from tensorly.decomposition import parafac
        >>> from component_vis.data import simulated_random_cp_tensor
        >>> from component_vis.visualisation import core_element_plot
        >>> true_cp, X = simulated_random_cp_tensor((10, 20, 30), 3, seed=42)
        >>> est_cp = parafac(X, 3)
        >>> core_element_plot(est_cp, X)
        >>> plt.show()
    """
    weights, factors = cp_tensor
    rank = weights.shape[0]

    A = factors[0].copy()
    if weights is not None:
        A *= weights
    factors = tuple((A, *factors[1:]))

    # Estimate core and compute core consistency
    core_tensor = estimate_core_tensor(factors, dataset)
    T = np.zeros([rank] * dataset.ndim)
    np.fill_diagonal(T, 1)
    if normalised:
        denom = np.linalg.norm(core_tensor, "fro") ** 2
    else:
        denom = rank

    core_consistency = 100 - 100 * np.sum((core_tensor - T) ** 2) / denom

    # Extract superdiagonal and offdiagonal elements
    core_elements = np.zeros_like(core_tensor.ravel())
    diagonal_mask = np.zeros([rank] * dataset.ndim, dtype=np.bool)
    np.fill_diagonal(diagonal_mask, 1)

    core_elements[:rank] = core_tensor[diagonal_mask]
    core_elements[rank:] = core_tensor[~diagonal_mask]

    # Plot core elements
    if ax is None:
        ax = plt.gca()

    x = np.arange(len(core_elements))
    y = np.zeros_like(x)
    y[:rank] = 1
    ax.plot(x, y, "-", label="Target")
    ax.plot(x[:rank], core_elements[:rank], "o", label="Superdiagonal")
    ax.plot(x[rank:], core_elements[rank:], "x", label="Off diagonal")
    ax.legend()
    ax.set_xlabel("Core element")
    ax.set_ylabel("Value")
    ax.set_title(f"Core consistency: {core_consistency:.1f}")

    return ax


<<<<<<< HEAD
# TODO:use decorator?
=======
>>>>>>> 55bc39f7
def components_plot(cp_tensor, weight_behaviour="normalise", weight_mode=0, plot_kwargs=None):
    """Plot the component vectors of a CP model.
    
    Parameters
    ----------
    cp_tensor : CPTensor or tuple
        TensorLy-style CPTensor object or tuple with weights as first
        argument and a tuple of components as second argument
    weight_behaviour : {'ignore', 'normalise', 'evenly', 'one_mode'}
        How to handle the component weights.
        
         * ignore - Do nothing, just plot the factor matrices
         * normalise - Plot all components after normalising them
         * evenly - Distribute the weight evenly across all modes
         * one_mode - Move all the weight into one factor matrix
    
    weight_mode : int
        The mode that the weight should be placed in (only used if ``weight_behaviour='one_mode'``)
    plot_kwargs : list of dictionaries
        List of same length as the number of modes. Each element is a kwargs-dict passed to
        the plot function for that mode.
    
    Returns
    -------
    fig : matplotlib.figure.Figure
    axes : ndarray(dtype=matplotlib.axes.Axes)
    
    Examples
    --------
    Small example with a simulated CP tensor

    .. plot::
        :context: close-figs
        :include-source:

        >>> from tensorly.random import random_cp
        >>> from component_vis.visualisation import components_plot
        >>> import matplotlib.pyplot as plt
        >>> cp_tensor = random_cp(shape=(5,10,15), rank=3)
        >>> components_plot(cp_tensor)
        >>> plt.show()

    Full example with PCA of a real stock dataset

    .. plot::
        :context: close-figs
        :include-source:

        >>> import pandas as pd
        >>> import numpy as np
        >>> import matplotlib.pyplot as plt
        >>> import plotly.express as px
        >>> from component_vis.xarray_wrapper import label_cp_tensor
        >>> from component_vis.visualisation import components_plot
        >>>
        >>> # Load data and convert to xarray
        >>> stocks = px.data.stocks().set_index("date").stack()
        >>> stocks.index.names = ["Date", "Stock"]
        >>> stocks = stocks.to_xarray()
        >>>
        >>> # Compute PCA via SVD of centered data
        >>> stocks -= stocks.mean(axis=0)
        >>> U, s, Vh = np.linalg.svd(stocks, full_matrices=False)
        >>>
        >>> # Extract two components and convert to cp_tensor
        >>> num_components = 2
        >>> cp_tensor = s[:num_components], (U[:, :num_components], Vh.T[:, :num_components])
        >>> cp_tensor = label_cp_tensor(cp_tensor, stocks)
        >>>
        >>> # Visualise the components with components_plot
        >>> fig, axes = components_plot(cp_tensor, weight_behaviour="one_mode", weight_mode=1,
        ...                             plot_kwargs=[{}, {'marker': 'o', 'linewidth': 0}])
        >>> plt.show()
    """
    if weight_behaviour == "ignore":
        weights, factor_matrices = cp_tensor
    elif weight_behaviour == "normalise":
        weights, factor_matrices = postprocessing.normalise_cp_tensor(cp_tensor)
    elif weight_behaviour == "evenly":
        weights, factor_matrices = postprocessing.distribute_weights_evenly(cp_tensor)
    elif weight_behaviour == "one_mode":
        weights, factor_matrices = postprocessing.distribute_weights_in_one_mode(cp_tensor, weight_mode)
    else:
        raise ValueError("weight_behaviour must be either 'ignore', 'normalise' or 'one_mode'")

    num_components = len(weights.reshape(-1))
    num_modes = len(factor_matrices)

    if plot_kwargs is None:
        plot_kwargs = [{}] * num_modes

    fig, axes = plt.subplots(1, num_modes, figsize=(16, 9 / num_modes))

    for mode, factor_matrix in enumerate(factor_matrices):
        if hasattr(factor_matrix, "plot"):
            factor_matrix.plot(ax=axes[mode], **plot_kwargs[mode])
        else:
            axes[mode].plot(factor_matrix, **plot_kwargs[mode])
            axes[mode].set_xlabel(f"Mode {mode}")
            axes[mode].legend([str(i) for i in range(num_components)])
    return fig, axes


def component_comparison_plot(
    cp_tensors, row="model", weight_behaviour="normalise", weight_mode=0, plot_kwargs=None,
):
    """Create a plot to compare different CP tensors.

    This function creates a figure with either D columns and R rows or D columns and N rows,
    where D is the number of modes, R is the number of components and N is the number of cp tensors
    to compare.

    Parameters
    ----------
    cp_tensors : dict (str -> CPTensor)
        Dictionary with model names mapping to decompositions. The model names
        are used for labels. The components of all CP tensors will be aligned
        to maximise the factor match score with the components of the first CP
        tensor in the dictionary (from Python 3.7, dictionaries are sorted by
        insertion order, and dictionaries were sorted by insertion order already
        in CPython 3.6).
    row : {"model", "component"}
    weight_behaviour : {"ignore", "normalise", "evenly", "one_mode"} (default="normalise")
        How to handle the component weights.

         * ``"ignore"`` - Do nothing
         * ``"normalise"`` - Normalise all factor matrices
         * ``"evenly"`` - All factor matrices have equal norm
         * ``"one_mode"`` - The weight is allocated in one mode, all other factor matrices have unit norm columns.

    weight_mode : int (optional)
        Which mode to have the component weights in (only used if ``weight_behaviour="one_mode"``)
    plot_kwargs : list of list of dicts
        Nested list of dictionaries, one dictionary with keyword arguments for each subplot.
    
    Returns
    -------
    fig : matplotlib figure
    axes : array of matplotlib axes

    Examples
    --------

    .. plot::
        :context: close-figs
        :include-source:

        >>> import matplotlib.pyplot as plt
        >>> from tensorly.decomposition import parafac, non_negative_parafac_hals
        >>> from component_vis.data import simulated_random_cp_tensor
        >>> from component_vis.visualisation import component_comparison_plot
        >>> from component_vis.postprocessing import postprocess
        >>>
        >>> true_cp, X = simulated_random_cp_tensor((10, 20, 30), 3, noise_level=0.5, seed=42)
        >>> cp_tensors = {
        ...     "True": true_cp,
        ...     "CP": parafac(X, 3),
        ...     "NN CP": non_negative_parafac_hals(X, 3),
        ... }
        >>> component_comparison_plot(cp_tensors, row="component")
        >>> plt.show()
    """
    main_cp_tensor = next(iter(cp_tensors.values()))
    weights, factor_matrices = main_cp_tensor
    main_legend = next(iter(cp_tensors.keys()))  # TODO: is this not used?

    cp_tensors = {
        key: postprocessing.postprocess(
            value, reference_cp_tensor=main_cp_tensor, weight_behaviour=weight_behaviour, weight_mode=weight_mode
        )
        for key, value in cp_tensors.items()
    }

    num_components = len(weights.reshape(-1))
    num_modes = len(factor_matrices)
    num_models = len(cp_tensors)

    if row == "model":
        num_rows = num_models
    elif row == "component":
        num_rows = num_components
    else:
        raise ValueError("Row must be either 'model' or 'component'")

    fig, axes = plt.subplots(num_rows, num_modes, figsize=(16, num_rows * 9 / num_modes))
<<<<<<< HEAD
    for model_num, (model_name, cp_tensor) in enumerate(cp_tensors.items()):
        weights, factor_matrices = cp_tensor
=======
    for i, (model_name, cp_tensor) in enumerate(cp_tensors.items()):
        # TODO: Function for weight_behaviour?
        if weight_behaviour == "ignore":
            weights, factor_matrices = cp_tensor
        elif weight_behaviour == "normalise":
            weights, factor_matrices = postprocessing.normalise_cp_tensor(cp_tensor)
        elif weight_behaviour == "evenly":
            weights, factor_matrices = postprocessing.distribute_weights_evenly(cp_tensor)
        elif weight_behaviour == "one_mode":
            weights, factor_matrices = postprocessing.distribute_weights_in_one_mode(cp_tensor, weight_mode)
        else:
            raise ValueError("weight_behaviour must be either 'ignore', 'normalise', 'evenly', or 'one_mode'")

        fms, permutation = factor_match_score(
            cp_tensor, main_cp_tensor, consider_weights=False, return_permutation=True
        )

>>>>>>> 55bc39f7
        for mode, factor_matrix in enumerate(factor_matrices):
            for component_num in range(num_components):
                if row == "model":
                    row_idx = model_num
                elif row == "component":
                    row_idx = component_num

                if plot_kwargs is None:
                    kwargs = {}
                else:
                    kwargs = plot_kwargs[row_idx][mode]

                if is_dataframe(factor_matrix):
                    factor_matrix[component_num].plot(ax=axes[row_idx, mode], **kwargs)
                    legend = axes[row_idx, mode].get_legend()
                    if legend is not None:
                        legend.remove()
                else:
                    axes[row_idx, mode].plot(factor_matrix[:, component_num], **kwargs)
                    axes[row_idx, mode].set_xlabel(f"Mode {mode}")

    if row == "model":
        fig.legend(
<<<<<<< HEAD
            [f"Component {i}" for i in range(num_components)], loc="upper center", ncol=num_components,
=======
            [str(i) for i in range(num_components)], loc="upper center", ncol=num_components,
>>>>>>> 55bc39f7
        )
        for row_idx, model_name in enumerate(cp_tensors):
            axes[row_idx, 0].set_ylabel(model_name)
    elif row == "component":
        fig.legend(cp_tensors.keys(), loc="upper center", ncol=len(cp_tensors))
        for row_idx in range(num_components):
            axes[row_idx, 0].set_ylabel(f"Component {row_idx}")

    for row_idx in range(num_rows - 1):
        for mode in range(num_modes):
            ax = axes[row_idx, mode]
            ax.set_xticklabels(["" for _ in ax.get_xticks()])
            ax.set_xlabel("")
    return fig, axes


def optimisation_diagnostic_plots(error_logs, n_iter_max):
    """Diagnostic plots for the optimisation problem.

    This function creates two plots. One plot that shows the loss value for each initialisation
    and whether or not that initialisation converged or ran until the maximum number of iterations.
    The other plot shows the error log for each initialisation, with the initialisation with lowest
    final error in a different colour (orange).

    These plots can be helpful for understanding how stable the model is with respect to initialisation.
    Ideally, we should see that many initialisations converged and obtained the same, low, error.
    If models converge, but with different errors, then this can indicate that indicates that a stricter
    convergence tolerance is required, and if no models converge, then more iterations may be required.

    Parameters
    ----------
    error_logs : list of arrays
        List of arrays, each containing the error per iteration for an initialisation.
    n_iter_max : int
        Maximum number of iterations for the fitting procedure. Used to determine if the
        models converged or not.

    Returns
    -------
    fig : matplotlib.figure.Figure
    axes : array(dtype=matplotlib.axes.Axes)

    Examples
    --------
    Fit the wrong number of components to show local minima problems
   
    .. plot::
        :context: close-figs
        :include-source:

        >>> import numpy as np
        >>> import matplotlib.pyplot as plt
        >>> from tensorly.random import random_cp
        >>> from tensorly.decomposition import parafac
        >>> from component_vis.visualisation import optimisation_diagnostic_plots
        >>> 
        >>> # Generate random tensor and add noise
        >>> rng = np.random.RandomState(1)
        >>> cp_tensor = random_cp((5, 6, 7), 2, random_state=rng)
        >>> dataset = cp_tensor.to_tensor() + rng.standard_normal((5, 6, 7))
        >>> 
        >>> # Fit 10 models
        >>> errs = []
        >>> for i in range(10):
        ...     errs.append(parafac(dataset, 3, n_iter_max=500, return_errors=True, init="random", random_state=rng)[1])
        >>> 
        >>> # Plot the diganostic plots
        >>> optimisation_diagnostic_plots(errs, 500)
        >>> plt.show()


    Fit a model with too few iterations

    .. plot::
        :context: close-figs
        :include-source:

        >>> import numpy as np
        >>> import matplotlib.pyplot as plt
        >>> from tensorly.random import random_cp
        >>> from tensorly.decomposition import parafac
        >>> from component_vis.visualisation import optimisation_diagnostic_plots
        >>> 
        >>> # Generate random tensor and add noise
        >>> rng = np.random.RandomState(1)
        >>> cp_tensor = random_cp((5, 6, 7), 3, random_state=rng)
        >>> dataset = cp_tensor.to_tensor() + rng.standard_normal((5, 6, 7))
        >>> 
        >>> # Fit 10 models
        >>> errs = []
        >>> for i in range(10):
        ...     errs.append(parafac(dataset, 3, n_iter_max=50, return_errors=True, init="random", random_state=rng)[1])
        >>> 
        >>> # Plot the diganostic plots
        >>> optimisation_diagnostic_plots(errs, 50)
        >>> plt.show()
    """
    fig, axes = plt.subplots(1, 2, figsize=(16, 4.5))

    selected_init = None
    lowest_error = np.inf
    for init, error in enumerate(error_logs):
        if error[-1] < lowest_error:
            selected_init = init
            lowest_error = error[-1]

    ymax = 0
    for init, error in enumerate(error_logs):
        if init == selected_init:
            alpha = 1
            color = plt.rcParams["axes.prop_cycle"].by_key()["color"][1]
            zorder = 10
        else:
            alpha = 0.5
            color = plt.rcParams["axes.prop_cycle"].by_key()["color"][0]
            zorder = 0

        if len(error) == n_iter_max:
            axes[0].scatter([init], [error[-1]], color=color, alpha=alpha, marker="x")
        else:
            axes[0].scatter([init], [error[-1]], color=color, alpha=alpha, marker="o")

        axes[1].semilogy(error, color=color, alpha=alpha, zorder=zorder)
        ymax = max(error[1], ymax)

    axes[0].set_xlabel("Initialisation")
    axes[0].set_ylabel("Error")
    axes[1].set_ylim(top=ymax)
    axes[1].set_ylim(top=ymax)

    axes[1].set_xlabel("Iteration")
    axes[1].set_ylabel("Error (Log scale)")

    custom_lines = [
        Line2D([0], [0], marker="o", alpha=1, color="k", linewidth=0),
        Line2D([0], [0], marker="x", alpha=1, color="k", linewidth=0),
        Line2D([0], [0], marker="s", alpha=1, color=plt.rcParams["axes.prop_cycle"].by_key()["color"][1], linewidth=0,),
        Line2D(
            [0], [0], marker="s", alpha=0.5, color=plt.rcParams["axes.prop_cycle"].by_key()["color"][0], linewidth=0,
        ),
    ]

    fig.legend(
        custom_lines,
        ["Converged", "Did not converge", "Lowest final error", "Other runs"],
        ncol=2,
        bbox_to_anchor=(0.5, -0.1),
        loc="lower center",
    )
    return fig, axes


def percentage_variation_plots(
    cp_tensor, dataset=None, method="data", ax=None,
):
    """Bar chart showing the percentage of variation explained by each of the components.
    """
    # TODO: Write docstring
    if ax is None:
        ax = plt.gca()

    labels = {"data": "Percentage of data", "model": "Percentage of model"}
    variation = percentage_variation(cp_tensor, dataset, method=method)
    if method == "both":
        data_var, model_var = variation
        ax.bar(np.arange(len(data_var)) - 0.2, data_var, width=0.4, label=labels["data"])
        ax.bar(np.arange(len(model_var)) + 0.2, model_var, width=0.4, label=labels["model"])

    else:
        ax.bar(range(len(variation)), variation, label=labels[method])

    ax.legend()
    ax.set_xlabel("Component number")
    ax.set_ylabel("Percentage variation explained [%]")
    return ax<|MERGE_RESOLUTION|>--- conflicted
+++ resolved
@@ -346,11 +346,7 @@
     if ax is None:
         ax = plt.gca()
 
-<<<<<<< HEAD
     ax.plot(outlier_info[f"{_LEVERAGE_NAME}"], outlier_info[f"{_SLABWISE_SSE_NAME}"], "o", zorder=1, alpha=0.8)
-=======
-    ax.plot(outlier_info[f"{_LEVERAGE_NAME}"], outlier_info[f"{_SLABWISE_SSE_NAME}"], "o")
->>>>>>> 55bc39f7
     ax.set_xlabel("Leverage score")
     ax.set_ylabel("Slabwise SSE")
     if hasattr(factor_matrices[mode], "index") and factor_matrices[mode].index.name not in {None, ""}:
@@ -360,12 +356,7 @@
     ax.set_title(title)
 
     for x, y, s in zip(outlier_info[f"{_LEVERAGE_NAME}"], outlier_info[f"{_SLABWISE_SSE_NAME}"], outlier_info.index,):
-<<<<<<< HEAD
         ax.text(x, y, s, zorder=0)
-=======
-        ax.text(x, y, s)
->>>>>>> 55bc39f7
-
     # Vertical lines for leverage based rule-of-thumb thresholds
     leverage_thresholds = {}
     if leverage_rule_of_thumbs is not None:
@@ -373,7 +364,6 @@
             leverage_rule_of_thumbs = [leverage_rule_of_thumbs]
 
         for leverage_rule_of_thumb in leverage_rule_of_thumbs:
-<<<<<<< HEAD
             if leverage_rule_of_thumb in {"p-value", "hotelling"} and not is_iterable(p_value):
                 p_values = [p_value]
             elif leverage_rule_of_thumb in {"p-value", "hotelling"}:
@@ -395,14 +385,6 @@
                 leverage_thresholds[name] = threshold
 
     # Draw the lines
-=======
-            threshold = get_leverage_outlier_threshold(
-                outlier_info[f"{_LEVERAGE_NAME}"], method=leverage_rule_of_thumb, p_value=leverage_p_value,
-            )
-            if leverage_rule_of_thumb == "p-value":
-                leverage_rule_of_thumb = f"p-value: {leverage_p_value}"
-            leverage_thresholds[leverage_rule_of_thumb] = threshold
->>>>>>> 55bc39f7
     for key, value in leverage_thresholds.items():
         ax.axvline(value, label=key, **next(ax._get_lines.prop_cycler))
 
@@ -540,13 +522,6 @@
     xmin, xmax = ax.get_xlim()
     ymin, ymax = ax.get_ylim()
 
-<<<<<<< HEAD
-=======
-    ax.text(
-        xmax - 0.05 * (xmax - xmin), 0, f"Component {x_component}", horizontalalignment="left",
-    )
-
->>>>>>> 55bc39f7
     return ax
 
 
@@ -642,10 +617,6 @@
     return ax
 
 
-<<<<<<< HEAD
-# TODO:use decorator?
-=======
->>>>>>> 55bc39f7
 def components_plot(cp_tensor, weight_behaviour="normalise", weight_mode=0, plot_kwargs=None):
     """Plot the component vectors of a CP model.
     
@@ -831,28 +802,8 @@
         raise ValueError("Row must be either 'model' or 'component'")
 
     fig, axes = plt.subplots(num_rows, num_modes, figsize=(16, num_rows * 9 / num_modes))
-<<<<<<< HEAD
     for model_num, (model_name, cp_tensor) in enumerate(cp_tensors.items()):
         weights, factor_matrices = cp_tensor
-=======
-    for i, (model_name, cp_tensor) in enumerate(cp_tensors.items()):
-        # TODO: Function for weight_behaviour?
-        if weight_behaviour == "ignore":
-            weights, factor_matrices = cp_tensor
-        elif weight_behaviour == "normalise":
-            weights, factor_matrices = postprocessing.normalise_cp_tensor(cp_tensor)
-        elif weight_behaviour == "evenly":
-            weights, factor_matrices = postprocessing.distribute_weights_evenly(cp_tensor)
-        elif weight_behaviour == "one_mode":
-            weights, factor_matrices = postprocessing.distribute_weights_in_one_mode(cp_tensor, weight_mode)
-        else:
-            raise ValueError("weight_behaviour must be either 'ignore', 'normalise', 'evenly', or 'one_mode'")
-
-        fms, permutation = factor_match_score(
-            cp_tensor, main_cp_tensor, consider_weights=False, return_permutation=True
-        )
-
->>>>>>> 55bc39f7
         for mode, factor_matrix in enumerate(factor_matrices):
             for component_num in range(num_components):
                 if row == "model":
@@ -876,11 +827,7 @@
 
     if row == "model":
         fig.legend(
-<<<<<<< HEAD
             [f"Component {i}" for i in range(num_components)], loc="upper center", ncol=num_components,
-=======
-            [str(i) for i in range(num_components)], loc="upper center", ncol=num_components,
->>>>>>> 55bc39f7
         )
         for row_idx, model_name in enumerate(cp_tensors):
             axes[row_idx, 0].set_ylabel(model_name)
